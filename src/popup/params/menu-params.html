--- conflicted
+++ resolved
@@ -1,18 +1,5 @@
 <!DOCTYPE html>
 <html>
-<<<<<<< HEAD
-<head>
-  <meta charset="utf-8">
-  <link rel="stylesheet" href="../pure.css" />
-  <link rel="stylesheet" href="../jquery.scombobox.min.css" />
-  <title>Parameter Selection Menu</title>
-  <style>
-    html, body {
-    width: 380px;
-    }
-  </style>
-</head>
-=======
   <head>
     <meta charset="utf-8">
     <link rel="stylesheet" href="../pure.css" />
@@ -27,7 +14,6 @@
       }
     </style>
   </head>
->>>>>>> 0111bdac
 
 <body>
   <a href="../menu.html"><button class="button-xsmall pure-button">&#10096; Back</button></a>
