--- conflicted
+++ resolved
@@ -14,21 +14,14 @@
     for (var param in defaults) {
       params[param] = params[param] || defaults[param];
     }
-    buildTable($("#params-table"), params);
+    buildTable($("#paramsTable"), params);
   });
 });
 
 // apply button listener
 document.addEventListener("DOMContentLoaded", function () {
-<<<<<<< HEAD
   document.getElementById("Apply").addEventListener("click", function() {
-    var rows = document.getElementById("params-table")
-                       .getElementsByTagName("tbody")[0]
-                       .getElementsByTagName("tr");
-=======
-  document.getElementById("apply").addEventListener("click", function() {
-    var params = getParams($("#params-table"));
->>>>>>> 0eb618c3
+    var params = getParams($("#paramsTable"));
     var query = "";
 
     for (var param in params) {
