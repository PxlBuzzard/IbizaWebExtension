var baseUrl, params, anchor;

chrome.tabs.query({active: true, currentWindow: true}, function(tabs) {
  // get current base url, params, and anchor
  var parts1 = tabs[0].url.split("#");
  anchor = parts1.length > 1 ? parts1[1] : "";
  var parts2 = parts1[0].split("?");
  baseUrl = parts2[0];
  var query = parts2.length > 1 ? parts2[1] : "";
  params = parseQueryString(query);

  // add suggested params if not present
  params.clientOptimizations = params.clientOptimizations || allParams.clientOptimizations;
  params.nocdn = params.nocdn || allParams.nocdn;

<<<<<<< HEAD
  buildTable($("#params-table"), params);
=======
  // build table
  var $tbody = $('#params-table > tbody');
  function addRow(set, name, value) {
    $tbody.append($('<tr />')
      .append($('<td />').append($('<input type="checkbox" />').attr("checked", set)))
      .append($('<td />').append($('<input type="text" />').val(name)))
      .append($('<td />').append($('<input type="text" />').val(value))));
  }

  // row for adding new parameters
  var $addName = $('<select />');
  var $addValue = $('<input type="text" />');
  $tbody.append($('<tr />')
    .append($('<td />').append($('<button id="addButton" class="button-xsmall pure-button">+</button>').click(function() {
      if ($addName.scombobox("val")) {
        addRow(true, $addName.scombobox("val"), $addValue.val());
        $addName.scombobox("val", "");
        $addValue.val("");
      }
    })))
    .append($('<td />').append($addName))
    .append($('<td />').append($addValue)));
  $addName.scombobox({
    data: Object.keys(allParams).map(function (param) {
      return { value: param, text: param }
    }),
    invalidAsValue: true,
    empty: true
  });
  $addName = $('.scombobox'); // scombobox init messed with the jquery object so reset it

  // rows for existing params
  for (var param in params) {
    addRow(params[param].set, params[param].name, params[param].value);
  }
>>>>>>> 0111bdac
});

// apply button listener
document.addEventListener("DOMContentLoaded", function () {
  document.getElementById("apply").addEventListener("click", function() {
    var params = getParams($("#params-table"));
    var query = "";

    for (var param in params) {
      query += "&" + param + "=" + params[param];
    }

    chrome.tabs.update({ url: baseUrl +
      (query ? "?" + query.substring(1) : "") +
      (anchor ? "#" + anchor : "") });
  });
});

function parseQueryString(query) {
  var result = {};
  if (query) {
    query.split("&").forEach((keyValuePair) => {
      var parts = keyValuePair.split("="),
          param = decodeURIComponent(parts[0]),
          value = decodeURIComponent(parts[1]);
      result[param] = new Param(param, allParams[param] && allParams[param].description || "", value, true);
    });
  }

  return result;
}<|MERGE_RESOLUTION|>--- conflicted
+++ resolved
@@ -13,45 +13,7 @@
   params.clientOptimizations = params.clientOptimizations || allParams.clientOptimizations;
   params.nocdn = params.nocdn || allParams.nocdn;
 
-<<<<<<< HEAD
   buildTable($("#params-table"), params);
-=======
-  // build table
-  var $tbody = $('#params-table > tbody');
-  function addRow(set, name, value) {
-    $tbody.append($('<tr />')
-      .append($('<td />').append($('<input type="checkbox" />').attr("checked", set)))
-      .append($('<td />').append($('<input type="text" />').val(name)))
-      .append($('<td />').append($('<input type="text" />').val(value))));
-  }
-
-  // row for adding new parameters
-  var $addName = $('<select />');
-  var $addValue = $('<input type="text" />');
-  $tbody.append($('<tr />')
-    .append($('<td />').append($('<button id="addButton" class="button-xsmall pure-button">+</button>').click(function() {
-      if ($addName.scombobox("val")) {
-        addRow(true, $addName.scombobox("val"), $addValue.val());
-        $addName.scombobox("val", "");
-        $addValue.val("");
-      }
-    })))
-    .append($('<td />').append($addName))
-    .append($('<td />').append($addValue)));
-  $addName.scombobox({
-    data: Object.keys(allParams).map(function (param) {
-      return { value: param, text: param }
-    }),
-    invalidAsValue: true,
-    empty: true
-  });
-  $addName = $('.scombobox'); // scombobox init messed with the jquery object so reset it
-
-  // rows for existing params
-  for (var param in params) {
-    addRow(params[param].set, params[param].name, params[param].value);
-  }
->>>>>>> 0111bdac
 });
 
 // apply button listener
