saveUserSession = function() {
  Utils.getBrowserContext(function(currentTab, currentWindow) {
    chrome.tabs.sendMessage(currentTab.id, {eventName: "saveUserSession"}, function(response) {
<<<<<<< HEAD
      console.log(response);

      var user = new User();
      user.setLocalStorage(response.localStorage);
      user.setSessionStorage(response.sessionStorage);
      user.setCookieStorage(response.cookie);

      var userStorage = window.localStorage.getItem('userStorage');
      if (userStorage == null){
        window.localStorage.setItem('userStorage', [user]);
      } else {
        window.localStorage.setItem('userStorage', userStorage.push(user));
      }
=======
      // Check the existing list of user sessions
      chrome.storage.sync.get("users", function(users) {
        if (typeof users !== 'Map') {
          users = new Map([]);
        }

        // Add the session to the list (or overwrite it if it already exists)
        // NOTE: the key is the username (i.e. UPN/email address)
        users.set(response.username, response);
        console.log(users);

        // Put the list back in storage
        chrome.storage.sync.set(users, function() {
          console.log("Saved user");
        });
      });
>>>>>>> d8572950
    });
  });
};

loadUserSession = function() {
  Utils.getBrowserContext(function(currentTab, currentWindow) {
    // TODO: do stuff with tab and window
    chrome.tabs.sendMessage(currentTab.id, {eventName: "loadUserSession", userStorage: window.localStorage.getItem('userStorage')}, function(response) {
      console.log("Communication with content script succeeded for loadUserSession.");
    });
  });
  //window.close();
};

clearUserSession = function() {
  Utils.getBrowserContext(function(currentTab, currentWindow) {
    // TODO: do stuff with tab and window
  });
  //window.close();
};

clickHandler = function(click) {
  var button = click.target;
  if (button.id === "saveUserSessionButton") {
    saveUserSession();
  } else if (button.id === "loadUserSessionButton") {
    loadUserSession();
  } else if (button.id === "clearUserSessionButton") {
    clearUserSession();
  }
};

document.addEventListener("click", clickHandler);<|MERGE_RESOLUTION|>--- conflicted
+++ resolved
@@ -1,21 +1,6 @@
 saveUserSession = function() {
   Utils.getBrowserContext(function(currentTab, currentWindow) {
     chrome.tabs.sendMessage(currentTab.id, {eventName: "saveUserSession"}, function(response) {
-<<<<<<< HEAD
-      console.log(response);
-
-      var user = new User();
-      user.setLocalStorage(response.localStorage);
-      user.setSessionStorage(response.sessionStorage);
-      user.setCookieStorage(response.cookie);
-
-      var userStorage = window.localStorage.getItem('userStorage');
-      if (userStorage == null){
-        window.localStorage.setItem('userStorage', [user]);
-      } else {
-        window.localStorage.setItem('userStorage', userStorage.push(user));
-      }
-=======
       // Check the existing list of user sessions
       chrome.storage.sync.get("users", function(users) {
         if (typeof users !== 'Map') {
@@ -32,7 +17,6 @@
           console.log("Saved user");
         });
       });
->>>>>>> d8572950
     });
   });
 };
