<!DOCTYPE html>
<html>
  <head>
    <meta charset="utf-8">
    <link rel="stylesheet" href="pure.css"/>
    <title>Main Menu</title>
    <style>
      html, body {
        width: 200px;
      }
    </style>
  </head>

<body>
<<<<<<< HEAD
  <div class="pure-menu">
    <ul class="pure-menu-list">
        <li class="pure-menu-item"><a href="params/menu-params.html" class="pure-menu-link">URL Parameters</a></li>
        <li class="pure-menu-item"><a href="#" class="pure-menu-link" onclick="loadLocalStorage()">Users</a></li>
        <li class="pure-menu-item"><a href="#" class="pure-menu-link" onclick="loadLocalStorage()">Telemetry</a></li>
    </ul>
    <ul class="pure-menu-list">
      <div id="saveLocalStorageButton" class="button">Save Local Storage</div>
      <div id="loadLocalStorageButton" class="button">Load Local Storage</div>
      <div id="clearLocalStorageButton" class="button">Clear Local Storage</div>
    </ul>
</div>
=======
  <div id="saveLocalStorageButton" class="button">Save Local Storage</div>
  <div id="loadLocalStorageButton" class="button">Load Local Storage</div>
  <div id="clearLocalStorageButton" class="button">Clear Local Storage</div>
>>>>>>> 98eb4e1d
  <script src="../utils.js"></script>
  <script src="menu.js"></script>
  <script src="../user_sessions/user.js"></script>
</body>

</html><|MERGE_RESOLUTION|>--- conflicted
+++ resolved
@@ -12,7 +12,6 @@
   </head>
 
 <body>
-<<<<<<< HEAD
   <div class="pure-menu">
     <ul class="pure-menu-list">
         <li class="pure-menu-item"><a href="params/menu-params.html" class="pure-menu-link">URL Parameters</a></li>
@@ -20,19 +19,10 @@
         <li class="pure-menu-item"><a href="#" class="pure-menu-link" onclick="loadLocalStorage()">Telemetry</a></li>
     </ul>
     <ul class="pure-menu-list">
-      <div id="saveLocalStorageButton" class="button">Save Local Storage</div>
-      <div id="loadLocalStorageButton" class="button">Load Local Storage</div>
-      <div id="clearLocalStorageButton" class="button">Clear Local Storage</div>
+      <li class="pure-menu-item"><a href="user_sessions/menu-user-sessions.html" class="pure-menu-link">User Sessions</li>
     </ul>
 </div>
-=======
-  <div id="saveLocalStorageButton" class="button">Save Local Storage</div>
-  <div id="loadLocalStorageButton" class="button">Load Local Storage</div>
-  <div id="clearLocalStorageButton" class="button">Clear Local Storage</div>
->>>>>>> 98eb4e1d
-  <script src="../utils.js"></script>
   <script src="menu.js"></script>
-  <script src="../user_sessions/user.js"></script>
 </body>
 
 </html>