--- conflicted
+++ resolved
@@ -15,18 +15,10 @@
   <div class="pure-menu">
     <span class="pure-menu-heading">Ibiza Dev Extension</span>
     <ul class="pure-menu-list">
-<<<<<<< HEAD
         <li class="pure-menu-item"><a href="params/menu-params.html" class="pure-menu-link">URL Parameters &#10097;</a></li>
-        <li class="pure-menu-item"><a href="params/menu-hotkeys.html" class="pure-menu-link">Hot Keys &#10097;</a></li>
+        <li class="pure-menu-item"><a href="hotkeys/menu-hotkeys.html" class="pure-menu-link">Hot Keys &#10097;</a></li>
         <li class="pure-menu-item"><a href="environments/menu-environments.html" class="pure-menu-link">Environments &#10097;</a></li>
         <li class="pure-menu-item"><a href="user_sessions/menu-user-sessions.html" class="pure-menu-link">User Sessions &#10097;</a></li>
-=======
-        <li class="pure-menu-item"><a href="params/menu-params.html" class="pure-menu-link">URL Parameters</a></li>
-        <li class="pure-menu-item"><a href="hotkeys/menu-hotkeys.html" class="pure-menu-link">Hot Keys</a></li>
-        <li class="pure-menu-item"><a href="#" class="pure-menu-link" onclick="loadLocalStorage()">Users</a></li>
-        <li class="pure-menu-item"><a href="environments/menu-environments.html" class="pure-menu-link">Environments</a></li>
-        <li class="pure-menu-item"><a href="#" class="pure-menu-link" onclick="loadLocalStorage()">Telemetry</a></li>
->>>>>>> 678a49d9
     </ul>
     <ul class="pure-menu-list">
 
