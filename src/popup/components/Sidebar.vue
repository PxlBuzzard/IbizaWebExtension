--- conflicted
+++ resolved
@@ -3,11 +3,8 @@
     <ul class="pure-menu-list">
         <li class="pure-menu-item"><a href="#" class="pure-menu-link" @click="tabSelected = 'envEditor'" :class="tabSelected === 'envEditor' ? 'selected' : null">Env Editor</a></li>
         <li class="pure-menu-item" v-for="group in featureGroups" :key="group"><a href="#" class="pure-menu-link" @click="tabSelected = group" :class="tabSelected === group ? 'selected' : null">{{ group }}</a></li>
-<<<<<<< HEAD
+        <li class="pure-menu-item"><a href="#" class="pure-menu-link" @click="tabSelected = 'analyzeBlade'" :class="tabSelected === 'analyzeBlade' ? 'selected' : null">Analyze Blade</a></li>
         <li class="pure-menu-item"><a href="#" class="pure-menu-link" @click="tabSelected = 'version'" :class="tabSelected === 'version' ? 'selected' : null">Check Version</a></li>
-=======
-        <li class="pure-menu-item"><a href="#" class="pure-menu-link" @click="tabSelected = 'analyzeBlade'" :class="tabSelected === 'analyzeBlade' ? 'selected' : null">Analyze Blade</a></li>
->>>>>>> e2b7004a
         <li class="pure-menu-item"><a href="#" class="pure-menu-link" @click="tabSelected = 'settings'" :class="tabSelected === 'settings' ? 'selected' : null">Settings</a></li>
     </ul>
 </section>
