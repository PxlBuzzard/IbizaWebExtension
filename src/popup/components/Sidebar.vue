<template>
<section>
    <ul class="pure-menu-list">
<<<<<<< HEAD
        <li class="pure-menu-item"><a href="#" class="pure-menu-link" @click="tabSelected = 'envEditor'" selected>Env Editor</a></li>
        <li class="pure-menu-item" v-for="group in featureGroups" :key="group"><a href="#" class="pure-menu-link" @click="tabSelected = group">{{ group }}</a></li>
        <li class="pure-menu-item"><a href="#" class="pure-menu-link" @click="tabSelected = 'settings'">Settings</a></li>
=======
        <li class="pure-menu-item"><a href="#" class="pure-menu-link" @click="tabSelected = 'envEditor'" :class="tabSelected === 'envEditor' ? 'selected' : null">Env Editor</a></li>
        <li class="pure-menu-item"><a href="#" class="pure-menu-link" @click="tabSelected = 'extensionFlights'" :class="tabSelected === 'extensionFlights' ? 'selected' : null">Extension Flights</a></li>
        <li class="pure-menu-item"><a href="#" class="pure-menu-link" @click="tabSelected = 'settings'" :class="tabSelected === 'settings' ? 'selected' : null">Settings</a></li>
>>>>>>> 491e13e9
    </ul>
</section>
</template>

<script lang="ts">
import Vue from "vue";

export default Vue.extend({
    name: "Sidebar",
    props: ["currentContent", "featureGroups"],
    data() {
        return {
            tabSelected: ""
        }
    },
    watch: {
        currentContent(val: string) {
            this.tabSelected = val;
        },
        tabSelected(val: string) {
            this.$emit("update:currentContent", val);
        }
    }
});
</script>

<style>
@import "../pure.css";

#sidebar {
  background-color: #323130;
  color: #fff;
}

.pure-menu-link {
  color: #fff;
  transition-property: all;
  transition-duration: 600ms;
  transition-timing-function: cubic-bezier(0.16, 1, 0.29, 0.99);
}

.pure-menu-link:hover {
  background-color: rgba(128,128,128,.15);
  color: #fff;
}

.pure-menu-link.selected {
  background-color: rgba(128,128,128,.40);
  color: #fff;
}
</style><|MERGE_RESOLUTION|>--- conflicted
+++ resolved
@@ -1,15 +1,9 @@
 <template>
 <section>
     <ul class="pure-menu-list">
-<<<<<<< HEAD
-        <li class="pure-menu-item"><a href="#" class="pure-menu-link" @click="tabSelected = 'envEditor'" selected>Env Editor</a></li>
-        <li class="pure-menu-item" v-for="group in featureGroups" :key="group"><a href="#" class="pure-menu-link" @click="tabSelected = group">{{ group }}</a></li>
-        <li class="pure-menu-item"><a href="#" class="pure-menu-link" @click="tabSelected = 'settings'">Settings</a></li>
-=======
         <li class="pure-menu-item"><a href="#" class="pure-menu-link" @click="tabSelected = 'envEditor'" :class="tabSelected === 'envEditor' ? 'selected' : null">Env Editor</a></li>
-        <li class="pure-menu-item"><a href="#" class="pure-menu-link" @click="tabSelected = 'extensionFlights'" :class="tabSelected === 'extensionFlights' ? 'selected' : null">Extension Flights</a></li>
+        <li class="pure-menu-item" v-for="group in featureGroups" :key="group"><a href="#" class="pure-menu-link" @click="tabSelected = group" :class="tabSelected === group ? 'selected' : null">{{ group }}</a></li>
         <li class="pure-menu-item"><a href="#" class="pure-menu-link" @click="tabSelected = 'settings'" :class="tabSelected === 'settings' ? 'selected' : null">Settings</a></li>
->>>>>>> 491e13e9
     </ul>
 </section>
 </template>
