<template>
<<<<<<< HEAD
    <div id="app" class="columns">
        <div id="sidebar" class="column is-one-third is-narrow">
          <Sidebar/>
        </div>
        <div id="content" class="column is-two-thirds">
          <IbizaEnvSelector/>
=======
    <div id="app">
        <div id="sidebar">
            <Sidebar/>
            <div>Host: {{currentUrl.host}}</div>
            <div>Queries: {{currentUrl.queries}}</div>
        </div>
        <div id="content">
            <Sidebar/>
            <div>Config: {{config}}</div>
>>>>>>> 0d35d2e7
        </div>
    </div>
</template>

<<<<<<< HEAD
<script lang="ts">
import IbizaEnvSelector from "./components/IbizaEnvSelector.vue";
import Sidebar from "./components/Sidebar.vue";
=======
<script>
import { ConfigLoader } from "./config/ConfigLoader";
import Sidebar from "./components/Sidebar.vue";
import { UrlParser } from "./url/UrlParser";
>>>>>>> 0d35d2e7

export default {
    components: {
        IbizaEnvSelector,
        Sidebar
    },
    data() {
        return {
            currentUrl: {
                host: "host",
                queries: {}
            },
            config: {}
        };
    },
    async mounted() {
        // get current url
        let url = await (new UrlParser()).parseUrl();
        this.currentUrl.host = url.host;
        this.currentUrl.queries = url.queries;

        // get config
        let configLoader = new ConfigLoader();
        let config = await configLoader.getConfigFromRemote();
        this.config = config;
    }
}
</script>

<style>
#app {
  min-width: 800px;
}

#sidebar {
}

#content {
}
</style><|MERGE_RESOLUTION|>--- conflicted
+++ resolved
@@ -1,36 +1,17 @@
 <template>
-<<<<<<< HEAD
     <div id="app" class="columns">
         <div id="sidebar" class="column is-one-third is-narrow">
           <Sidebar/>
         </div>
         <div id="content" class="column is-two-thirds">
           <IbizaEnvSelector/>
-=======
-    <div id="app">
-        <div id="sidebar">
-            <Sidebar/>
-            <div>Host: {{currentUrl.host}}</div>
-            <div>Queries: {{currentUrl.queries}}</div>
-        </div>
-        <div id="content">
-            <Sidebar/>
-            <div>Config: {{config}}</div>
->>>>>>> 0d35d2e7
         </div>
     </div>
 </template>
 
-<<<<<<< HEAD
 <script lang="ts">
 import IbizaEnvSelector from "./components/IbizaEnvSelector.vue";
 import Sidebar from "./components/Sidebar.vue";
-=======
-<script>
-import { ConfigLoader } from "./config/ConfigLoader";
-import Sidebar from "./components/Sidebar.vue";
-import { UrlParser } from "./url/UrlParser";
->>>>>>> 0d35d2e7
 
 export default {
     components: {
