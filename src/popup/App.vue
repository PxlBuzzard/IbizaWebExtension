--- conflicted
+++ resolved
@@ -13,11 +13,8 @@
                 v-bind:currentUrl="currentUrl"
                 v-bind:localExtension="localExtension"
                 v-bind:featureGroups="config.featureGroups"/>
-<<<<<<< HEAD
             <Versions />
-=======
             <Sidebar/>
->>>>>>> 07b1e8df
         </div>
         <main id="content" class="column is-two-thirds">
             <NotifyUnknownPortal v-bind:currentEnv="currentEnv"/>
