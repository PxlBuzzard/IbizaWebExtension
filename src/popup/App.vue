--- conflicted
+++ resolved
@@ -15,11 +15,8 @@
 <script lang="ts">
 import ConfigLoader from "./config/ConfigLoader";
 import IbizaEnvSelector from "./components/IbizaEnvSelector.vue";
-<<<<<<< HEAD
 import LocalhostNotify from "./components/LocalhostNotify.vue";
-=======
 import UrlParser from "./url/UrlParser";
->>>>>>> 036cbe9f
 import Sidebar from "./components/Sidebar.vue";
 import Vue from "vue";
 
@@ -37,8 +34,6 @@
             },
             config: {}
         };
-<<<<<<< HEAD
-=======
     },
     async mounted() {
         // get current url
@@ -60,7 +55,6 @@
         }
         
         await configLoader.loadConfig();
->>>>>>> 036cbe9f
     }
 })
 </script>
