--- conflicted
+++ resolved
@@ -190,22 +190,15 @@
   }
 );
 
-<<<<<<< HEAD
 toggleDebug = function(request, sender, sendResponse) {
 	// var keyEvent = crossBrowser_initKeyboardEvent("keydown", {key : "d", char : "d", ctrlKey: true, altKey: true, keyCode: 68, target: window});
 	var keyEvent = new KeyboardEvent("keydown", {key : "D", code: "KeyD", ctrlKey: true, altKey: true, keyCode: 68});
 	
 	console.log(keyEvent);
-=======
-function toggleDebug(request, sender, sendResponse) {
-	// var keyEvent = crossBrowser_initKeyboardEvent("keydown", {key : "d", char : "D", ctrlKey: true, altKey: true, keyCode: 68});
-	var keyEvent = new KeyboardEvent("keydown", {key : "d", char : "D", ctrlKey: true, altKey: true, keyCode: 68});
->>>>>>> 7e2e0ad4
 	document.dispatchEvent(keyEvent);
 	sendResponse({message: "Toggled Debug mode"});
 }
 
-<<<<<<< HEAD
 downloadDebugInfo = function(request, sender, sendResponse) {
 	// var keyEvent = crossBrowser_initKeyboardEvent("keydown", {key : "a", char : "a", ctrlKey: true, altKey: true, keyCode: 65});
 	var keyEvent = new KeyboardEvent("keydown", {key : "A", code: "KeyA", ctrlKey: true, altKey: true, keyCode: 65});
@@ -215,11 +208,6 @@
 	sendResponse({message: "Download Debug Info seccussful"});
 }
 
-saveUserSession = function(request, sender, sendResponse) {
-    var clonedLocalStorage = JSON.parse(JSON.stringify(window.localStorage));
-    var clonedSessionStorage = JSON.parse(JSON.stringify(window.sessionStorage));
-    var clonedCookie = document.cookie;
-=======
 function saveUserSession(request, sender, sendResponse) {
     var localStorage = JSON.parse(JSON.stringify(window.localStorage));
     var sessionStorage = JSON.parse(JSON.stringify(window.sessionStorage));
@@ -228,7 +216,6 @@
     var avatarIconUrl = document.getElementsByClassName("fxs-avatarmenu-tenant-image")[0].getAttribute("src");
     var portalUrl = window.location.href;
     
->>>>>>> 7e2e0ad4
     sendResponse({
         portalUrl,
         username,
