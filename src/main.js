--- conflicted
+++ resolved
@@ -176,13 +176,8 @@
 }.call(this);
 
 chrome.runtime.onMessage.addListener(
-<<<<<<< HEAD
-  function(request, sender, sendResponse) {
-    console.log("Event name on the content script side: " + request.eventName);
-=======
   function(request, sender, sendResponse) {	
     console.log("Event name: " + request.eventName);
->>>>>>> d8572950
     switch (request.eventName) {
         case "toggleDebug": toggleDebug(request, sender, sendResponse); break;
         case "saveUserSession": saveUserSession(request, sender, sendResponse); break;
