<<<<<<< HEAD
chrome.runtime.onMessage.addListener(
  function(request, sender, sendResponse) {
    if (request.toggleDebug)
    {
	  var keyEvent = new KeyboardEvent("keydown", {key : "d", char : "D", ctrlKey: true, altKey: true, keyCode: 68});
	  document.dispatchEvent(keyEvent);
	  sendResponse({message: "Toggled Debug mode"});
	}
  }
);
=======
void function() {
// Got this from - https://gist.github.com/termi/4654819
var global = this
  , _initKeyboardEvent_type = (function( e ) {
        try {
            e.initKeyboardEvent(
                "keyup" // in DOMString typeArg
                , false // in boolean canBubbleArg
                , false // in boolean cancelableArg
                , global // in views::AbstractView viewArg
                , "+" // [test]in DOMString keyIdentifierArg | webkit event.keyIdentifier | IE9 event.key
                , 3 // [test]in unsigned long keyLocationArg | webkit event.keyIdentifier | IE9 event.location
                , true // [test]in boolean ctrlKeyArg | webkit event.shiftKey | old webkit event.ctrlKey | IE9 event.modifiersList
                , false // [test]shift | alt
                , true // [test]shift | alt
                , false // meta
                , false // altGraphKey
            );
            
            
            
            /*
            // Safari and IE9 throw Error here due keyCode, charCode and which is readonly
            // Uncomment this code block if you need legacy properties
            delete e.keyCode;
            _Object_defineProperty(e, {writable: true, configurable: true, value: 9})
            delete e.charCode;
            _Object_defineProperty(e, {writable: true, configurable: true, value: 9})
            delete e.which;
            _Object_defineProperty(e, {writable: true, configurable: true, value: 9})
            */
            
            return ((e["keyIdentifier"] || e["key"]) == "+" && (e["keyLocation"] || e["location"]) == 3) && (
                e.ctrlKey ?
                    e.altKey ? // webkit
                        1
                        :
                        3
                    :
                    e.shiftKey ?
                        2 // webkit
                        :
                        4 // IE9
                ) || 9 // FireFox|w3c
                ;
        }
        catch ( __e__ ) { _initKeyboardEvent_type = 0 }
    })( document.createEvent( "KeyboardEvent" ) )

    , _keyboardEvent_properties_dictionary = {
        "char": "",
        "key": "",
        "location": 0,
        "ctrlKey": false,
        "shiftKey": false,
        "altKey": false,
        "metaKey": false,
        "repeat": false,
        "locale": "",

        "detail": 0,
        "bubbles": false,
        "cancelable": false,
        
        //legacy properties
        "keyCode": 0,
        "charCode": 0,
        "which": 0
    }

    , own = Function.prototype.call.bind(Object.prototype.hasOwnProperty)

    , _Object_defineProperty = Object.defineProperty || function(obj, prop, val) {
        if( "value" in val ) {
            obj[prop] = val["value"];
        }
    }
;

function crossBrowser_initKeyboardEvent(type, dict) {
    var e;
    if( _initKeyboardEvent_type ) {
        e = document.createEvent( "KeyboardEvent" );
    }
    else {
        e = document.createEvent( "Event" );
    }
    var _prop_name
        , localDict = {};

    for( _prop_name in _keyboardEvent_properties_dictionary ) if(own(_keyboardEvent_properties_dictionary, _prop_name) ) {
        localDict[_prop_name] = (own(dict, _prop_name) && dict || _keyboardEvent_properties_dictionary)[_prop_name];
    }

    var _ctrlKey = localDict["ctrlKey"]
        , _shiftKey = localDict["shiftKey"]
        , _altKey = localDict["altKey"]
        , _metaKey = localDict["metaKey"]
        , _altGraphKey = localDict["altGraphKey"]

        , _modifiersListArg = _initKeyboardEvent_type > 3 ? (
            (_ctrlKey ? "Control" : "")
                + (_shiftKey ? " Shift" : "")
                + (_altKey ? " Alt" : "")
                + (_metaKey ? " Meta" : "")
                + (_altGraphKey ? " AltGraph" : "")
            ).trim() : null

        , _key = localDict["key"] + ""
        , _char = localDict["char"] + ""
        , _location = localDict["location"]
        , _keyCode = localDict["keyCode"] || (localDict["keyCode"] = _key && _key.charCodeAt( 0 ) || 0)
        , _charCode = localDict["charCode"] || (localDict["charCode"] = _char && _char.charCodeAt( 0 ) || 0)

        , _bubbles = localDict["bubbles"]
        , _cancelable = localDict["cancelable"]

        , _repeat = localDict["repeat"]
        , _locale = localDict["locale"]
        , _view = global
    ;
    
    localDict["which"] || (localDict["which"] = localDict["keyCode"]);

    if( "initKeyEvent" in e ) {//FF
        //https://developer.mozilla.org/en/DOM/event.initKeyEvent
        e.initKeyEvent( type, _bubbles, _cancelable, _view, _ctrlKey, _altKey, _shiftKey, _metaKey, _keyCode, _charCode );
    }
    else if(  _initKeyboardEvent_type && "initKeyboardEvent" in e ) {//https://developer.mozilla.org/en/DOM/KeyboardEvent#initKeyboardEvent()
        if( _initKeyboardEvent_type == 1 ) { // webkit
            //http://stackoverflow.com/a/8490774/1437207
            //https://bugs.webkit.org/show_bug.cgi?id=13368
            e.initKeyboardEvent( type, _bubbles, _cancelable, _view, _key, _location, _ctrlKey, _shiftKey, _altKey, _metaKey, _altGraphKey );
        }
        else if( _initKeyboardEvent_type == 2 ) { // old webkit
            //http://code.google.com/p/chromium/issues/detail?id=52408
            e.initKeyboardEvent( type, _bubbles, _cancelable, _view, _ctrlKey, _altKey, _shiftKey, _metaKey, _keyCode, _charCode );
        }
        else if( _initKeyboardEvent_type == 3 ) { // webkit
            e.initKeyboardEvent( type, _bubbles, _cancelable, _view, _key, _location, _ctrlKey, _altKey, _shiftKey, _metaKey, _altGraphKey );
        }
        else if( _initKeyboardEvent_type == 4 ) { // IE9
            //http://msdn.microsoft.com/en-us/library/ie/ff975297(v=vs.85).aspx
            e.initKeyboardEvent( type, _bubbles, _cancelable, _view, _key, _location, _modifiersListArg, _repeat, _locale );
        }
        else { // FireFox|w3c
            //http://www.w3.org/TR/DOM-Level-3-Events/#events-KeyboardEvent-initKeyboardEvent
            //https://developer.mozilla.org/en/DOM/KeyboardEvent#initKeyboardEvent()
            e.initKeyboardEvent( type, _bubbles, _cancelable, _view, _char, _key, _location, _modifiersListArg, _repeat, _locale );
        }
    }
    else {
        e.initEvent(type, _bubbles, _cancelable)
    }

    for( _prop_name in _keyboardEvent_properties_dictionary )if( own( _keyboardEvent_properties_dictionary, _prop_name ) ) {
        if( e[_prop_name] != localDict[_prop_name] ) {
            try {
                delete e[_prop_name];
                _Object_defineProperty( e, _prop_name, { writable: true, "value": localDict[_prop_name] } );
            }
            catch(e) {
                //Some properties is read-only
            }
            
        }
    }
    
    return e;
}

//export
global.crossBrowser_initKeyboardEvent = crossBrowser_initKeyboardEvent;

}.call(this);

chrome.runtime.onMessage.addListener(
  function(request, sender, sendResponse) {
    console.log("Event name: " + request.eventName);
    switch (request.eventName) {
        case "toggleDebug": toggleDebug(request, sender, sendResponse); break;
        case "saveUserSession": saveUserSession(request, sender, sendResponse); break;
        default: console.error("Unknown event '" + request.eventName + "'");
    }
  }
);

toggleDebug = function(request, sender, sendResponse) {
    console.log("from the extension");
    if (request.toggleDebug)
    {
      var eventObject = crossBrowser_initKeyboardEvent("keydown", {key : "d", char : "D", ctrlKey: true, altKey: true, keyCode: 68});
      console.log(eventObject);
      unsafeWindow.document.body.dispatchEvent(eventObject);
      sendResponse({message: "Toggled Debug mode"});
    }
}

saveUserSession = function(request, sender, sendResponse) {
    var clonedLocalStorage = JSON.parse(JSON.stringify(window.localStorage));
    var clonedSessionStorage = JSON.parse(JSON.stringify(window.sessionStorage));
    var clonedCookie = document.cookie;
    sendResponse({
        localStorage: clonedLocalStorage,
        sessionStorage: clonedSessionStorage,
        cookie: clonedCookie
    });
}
>>>>>>> 1d453834
<|MERGE_RESOLUTION|>--- conflicted
+++ resolved
@@ -1,15 +1,4 @@
-<<<<<<< HEAD
-chrome.runtime.onMessage.addListener(
-  function(request, sender, sendResponse) {
-    if (request.toggleDebug)
-    {
-	  var keyEvent = new KeyboardEvent("keydown", {key : "d", char : "D", ctrlKey: true, altKey: true, keyCode: 68});
-	  document.dispatchEvent(keyEvent);
-	  sendResponse({message: "Toggled Debug mode"});
-	}
-  }
-);
-=======
+
 void function() {
 // Got this from - https://gist.github.com/termi/4654819
 var global = this
@@ -187,7 +176,7 @@
 }.call(this);
 
 chrome.runtime.onMessage.addListener(
-  function(request, sender, sendResponse) {
+  function(request, sender, sendResponse) {	
     console.log("Event name: " + request.eventName);
     switch (request.eventName) {
         case "toggleDebug": toggleDebug(request, sender, sendResponse); break;
@@ -198,14 +187,10 @@
 );
 
 toggleDebug = function(request, sender, sendResponse) {
-    console.log("from the extension");
-    if (request.toggleDebug)
-    {
-      var eventObject = crossBrowser_initKeyboardEvent("keydown", {key : "d", char : "D", ctrlKey: true, altKey: true, keyCode: 68});
-      console.log(eventObject);
-      unsafeWindow.document.body.dispatchEvent(eventObject);
-      sendResponse({message: "Toggled Debug mode"});
-    }
+	// var keyEvent = crossBrowser_initKeyboardEvent("keydown", {key : "d", char : "D", ctrlKey: true, altKey: true, keyCode: 68});
+	var keyEvent = new KeyboardEvent("keydown", {key : "d", char : "D", ctrlKey: true, altKey: true, keyCode: 68});
+	document.dispatchEvent(keyEvent);
+	sendResponse({message: "Toggled Debug mode"});
 }
 
 saveUserSession = function(request, sender, sendResponse) {
@@ -217,5 +202,4 @@
         sessionStorage: clonedSessionStorage,
         cookie: clonedCookie
     });
-}
->>>>>>> 1d453834
+}